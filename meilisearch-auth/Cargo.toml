[package]
name = "meilisearch-auth"
version = "0.29.0"
edition = "2021"

[dependencies]
enum-iterator = "0.7.0"
hmac = "0.12.1"
meilisearch-types = { path = "../meilisearch-types" }
<<<<<<< HEAD
milli = { git = "https://github.com/meilisearch/milli.git", tag = "v0.33.4" }
=======
milli = { git = "https://github.com/meilisearch/milli.git", tag = "v0.33.4", default-features = false }
>>>>>>> 53c7c1b0
rand = "0.8.4"
serde = { version = "1.0.136", features = ["derive"] }
serde_json = { version = "1.0.85", features = ["preserve_order"] }
sha2 = "0.10.2"
thiserror = "1.0.30"
time = { version = "0.3.7", features = ["serde-well-known", "formatting", "parsing", "macros"] }
uuid = { version = "1.1.2", features = ["serde", "v4"] }<|MERGE_RESOLUTION|>--- conflicted
+++ resolved
@@ -7,11 +7,7 @@
 enum-iterator = "0.7.0"
 hmac = "0.12.1"
 meilisearch-types = { path = "../meilisearch-types" }
-<<<<<<< HEAD
-milli = { git = "https://github.com/meilisearch/milli.git", tag = "v0.33.4" }
-=======
 milli = { git = "https://github.com/meilisearch/milli.git", tag = "v0.33.4", default-features = false }
->>>>>>> 53c7c1b0
 rand = "0.8.4"
 serde = { version = "1.0.136", features = ["derive"] }
 serde_json = { version = "1.0.85", features = ["preserve_order"] }
